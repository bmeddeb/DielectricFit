[project]
name = "dielectricfit"
version = "0.1.0"
description = "Add your description here"
readme = "README.md"
requires-python = ">=3.13"
dependencies = [
  "Django>=5.2,<6.0",
  "lmfit>=1.3.4",
  "matplotlib>=3.10.5",
<<<<<<< HEAD
  "pandas>=2.3.1",
  "pytest>=8.4.1",
  "scipy>=1.16.1",
  "tzdata>=2024.1",
=======
  "pytest>=8.4.1",
  "scipy>=1.16.1",
  "statsmodels>=0.14.5",
>>>>>>> 66150ba7
]<|MERGE_RESOLUTION|>--- conflicted
+++ resolved
@@ -8,14 +8,8 @@
   "Django>=5.2,<6.0",
   "lmfit>=1.3.4",
   "matplotlib>=3.10.5",
-<<<<<<< HEAD
-  "pandas>=2.3.1",
-  "pytest>=8.4.1",
-  "scipy>=1.16.1",
-  "tzdata>=2024.1",
-=======
   "pytest>=8.4.1",
   "scipy>=1.16.1",
   "statsmodels>=0.14.5",
->>>>>>> 66150ba7
-]+    "tzdata>=2024.1",
+]
